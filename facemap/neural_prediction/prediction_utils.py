--- conflicted
+++ resolved
@@ -401,22 +401,7 @@
     V = U.T * S
     return U, S, V
 
-
-<<<<<<< HEAD
-def get_keypoints_to_neural_prediction(
-    keypoints_path,
-    y,
-    behavior_timestamps,
-    neural_timestamps,
-    running=None,
-    exclude_keypoints=None,
-    delay=-1,
-    verbose=False,
-    device=torch.device("cuda"),
-):
-=======
-def get_normalized_keypoints(keypoints_path):
->>>>>>> ac16d99d
+def get_normalized_keypoints(keypoints_path, exclude_keypoints=None, running=None):
     """
     Load keypoints and normalize them
     Parameters
@@ -433,7 +418,6 @@
         keypoints_xy, keypoint_labels = keypoints.load_keypoints(keypoints_path)
     else:
         kp = np.load(keypoints_path, allow_pickle=True).item()
-<<<<<<< HEAD
         xy, keypoint_labels = kp["xy"], kp["keypoint_labels"]
     if exclude_keypoints is not None:
         xy0=np.zeros((xy.shape[0],0,2))
@@ -448,54 +432,23 @@
 
     # Normalize keypoints (input data x)
     x = xy.reshape(xy.shape[0], -1).copy()
-    if running is not None or (exclude_keypoints is not None and 'running' not in exclude_keypoints): 
+    if running is not None: 
         x = np.concatenate((x, running[:,np.newaxis]), axis=-1)
         print('and running')
     x = (x - x.mean(axis=0)) / x.std(axis=0)
-
-    # Initialize model for keypoints to neural prediction
-    np.random.seed(0)
-    torch.manual_seed(0)
-    torch.cuda.manual_seed(0)
-    model = KeypointsNetwork(n_in=x.shape[-1], n_out=y.shape[-1]).to(device)
-
-    # Train model and get predictions
-    y_pred_test, varexp_testdata, test_indices = train_model(
-        model,
-        x,
-        y,
-        behavior_timestamps,
-        neural_timestamps,
-        delay=delay,
-        verbose=verbose,
-        device=device,
-    )
-=======
-        keypoints_xy, keypoint_labels = kp["xy"], kp["keypoint_labels"]
->>>>>>> ac16d99d
-
-    # Normalize keypoints
-    keypoints_normalized = keypoints_xy.reshape(keypoints_xy.shape[0], -1).copy()
-    keypoints_normalized = (
-        keypoints_normalized - keypoints_normalized.mean(axis=0)
-    ) / keypoints_normalized.std(axis=0)
-    return keypoints_normalized
-
+    return x 
 
 def get_keypoints_to_neural_varexp(
     input_data,
     target_neural_data,
     behavior_timestamps,
     neural_timestamps,
+    spks=None,
+    U=None,
+    compute_latents=False,
     delay=-1,
-<<<<<<< HEAD
     tbin=4,
-    running=None,
     verbose=False,
-    exclude_keypoints=None,
-=======
-    verbose=False,
->>>>>>> ac16d99d
     device=torch.device("cuda"),
 ):
     """
@@ -534,34 +487,76 @@
     """
     x = input_data
     y = target_neural_data
+
+    # Initialize model for keypoints to neural prediction
+    np.random.seed(0)
+    torch.manual_seed(0)
+    torch.cuda.manual_seed(0)
+    model = KeypointsNetwork(n_in=x.shape[-1], n_out=y.shape[-1]).to(device)
+
     # Train model and get predictions
     print("Keypoints: ", x.shape)
     print("Neural: ", y.shape)
     print("Keypoints timestamps: ", behavior_timestamps.shape)
     print("Neural timestamps: ", neural_timestamps.shape)
-    model, itest = train_model(
+
+    y_pred_test, varexp_testdata, test_indices = train_model(
+        model,
         x,
         y,
         behavior_timestamps,
         neural_timestamps,
         delay=delay,
-        running=running,
-        exclude_keypoints=exclude_keypoints,
         verbose=verbose,
         device=device,
     )
-    y_pred, _ = get_trained_model_predictions(x, model)
-
-    # Get variance explained for test data
-    y_pred_test = y_pred[itest]
-    y_pred_test = y_pred_test.reshape(-1, target_neural_data.shape[-1])
-    y_test = y[itest]
-    y_test = y_test.reshape(-1, target_neural_data.shape[-1])
-    varexp = (
-        1 - ((y_test - y_pred_test) ** 2).mean() / ((y_test) ** 2).mean()
-    )  # compute_varexp(y_test, y_pred_test)
-
-    return varexp, y_pred_test, itest, model
+    if compute_latents:
+        n_t = x.shape[0]
+        latents = np.zeros((n_t, model.core.features.latent[0].weight.shape[0]), "float32")
+        batch_size = 10000
+        n_batches = int(np.ceil(n_t / batch_size))
+        with torch.no_grad():
+            model.eval()
+            for n in range(n_batches):
+                x_batch = x[n * batch_size : min(n_t, (n + 1) * batch_size)].astype(
+                    "float32"
+                )
+                x_batch = torch.from_numpy(x_batch).to(device)
+                y_pred, l_batch = model(x_batch.unsqueeze(0))
+                latents[
+                    n * batch_size : min(n_t, (n + 1) * batch_size)
+                ] = l_batch.cpu().numpy()
+    else:
+        latents = None
+    y_pred_test = y_pred_test.reshape(-1, y.shape[-1])
+    varexp = np.zeros(2)
+    varexp[0] = varexp_testdata
+    varexp = np.zeros(2)
+    Y_test_bin = bin1d(y[test_indices.flatten()], tbin)
+    Y_pred_test_bin = bin1d(y_pred_test, tbin)
+    varexp[1] = (
+        1 - ((Y_test_bin - Y_pred_test_bin) ** 2).mean() / ((Y_test_bin) ** 2).mean()
+    )
+    print(f"all kp, varexp {varexp[0]:.3f}; tbin=4: {varexp[1]:.3f}")
+    if spks is not None:
+        varexp_neurons = np.zeros((len(spks), 2))
+        spks_pred_test = y_pred_test @ U.T
+        spks_test = spks[:, test_indices.flatten()].T
+        varexp_neurons[:, 0] = compute_varexp(spks_test, spks_pred_test)
+        spks_test_bin = bin1d(spks_test, tbin)
+        spks_pred_test_bin = bin1d(spks_pred_test, tbin)
+        varexp_neurons[:, 1] = compute_varexp(spks_test_bin, spks_pred_test_bin)
+    else:
+        varexp_neurons, spks_pred_test = None, None
+    return (
+            varexp,
+            varexp_neurons,
+            y_pred_test,
+            spks_pred_test,
+            test_indices,
+            latents,
+            model,
+        )
 
 
 def get_trained_model_predictions(keypoints, model, device=torch.device("cuda")):
@@ -604,36 +599,6 @@
             ] = l_batch.cpu().numpy()
     return pred_data, latents
 
-<<<<<<< HEAD
-    y_pred_test = y_pred_test.reshape(-1, neural_pcs_V.shape[-1])
-    varexp = np.zeros(2)
-    varexp_neurons = np.zeros((len(spks), 2))
-    varexp[0] = varexp_testdata
-    Y_test_bin = bin1d(neural_pcs_V[test_indices.flatten()], tbin)
-    Y_pred_test_bin = bin1d(y_pred_test, tbin)
-    varexp[1] = (
-        1 - ((Y_test_bin - Y_pred_test_bin) ** 2).mean() / ((Y_test_bin) ** 2).mean()
-    )
-    print(f"all kp, varexp {varexp[0]:.3f}; tbin=4: {varexp[1]:.3f}")
-    spks_pred_test = y_pred_test @ neural_pcs_U.T
-    spks_test = spks[:, test_indices.flatten()].T
-    varexp_neurons[:, 0] = compute_varexp(spks_test, spks_pred_test)
-    spks_test_bin = bin1d(spks_test, tbin)
-    spks_pred_test_bin = bin1d(spks_pred_test, tbin)
-    varexp_neurons[:, 1] = compute_varexp(spks_test_bin, spks_pred_test_bin)
-    spks_pred_test0 = spks_pred_test.T.copy()
-    y_pred_test0 = y_pred_test.copy()
-
-    return (
-            varexp,
-            varexp_neurons,
-            y_pred_test0,
-            spks_pred_test0,
-            test_indices,
-            latents,
-            model,
-        )
-=======
 
 def transform_neural_pcs_to_activity(neural_pcs, neural_pcs_U):
     """
@@ -651,7 +616,6 @@
     """
     neural_activity = neural_pcs @ neural_pcs_U.T
     return neural_activity
->>>>>>> ac16d99d
 
 
 def resample_data_to_neural_timestamps(data, behavior_timestamps, neural_timestamps):
@@ -856,6 +820,7 @@
 
 
 def train_model(
+    model,
     X_dat,
     Y_dat,
     tcam_list,
@@ -886,12 +851,7 @@
     model: torch.nn.Module
         KeypointsNetwork trained on data
     """
-    # Initialize model for keypoints to neural prediction
-    np.random.seed(0)
-    torch.manual_seed(0)
-    torch.cuda.manual_seed(0)
-    model = KeypointsNetwork(n_in=X_dat.shape[-1], n_out=Y_dat.shape[-1]).to(device)
-
+    
     optimizer = torch.optim.AdamW(
         model.parameters(), lr=learning_rate, weight_decay=weight_decay
     )
@@ -992,7 +952,10 @@
             if verbose:
                 print(pstr)
 
-    return model, itest
+    if not_list:
+        return y_pred_all[0], ve_all[0], itest[0]
+    else:
+        return y_pred_all, ve_all, itest
 
 
 def train_model_test(

"""
Copright © 2023 Howard Hughes Medical Institute, Authored by Carsen Stringer and Atika Syeda.
"""
import numpy as np
from scipy.ndimage import gaussian_filter


def fit_gaussian(im, sigma=2.0, do_xy=False, missing=None):
    """iterative fitting of pupil with gaussian @ sigma"""
    ix, iy = im.nonzero()
    if missing is not None and len(missing) > 0:
        mx = missing[0]
        my = missing[1]
        miss = np.isin(ix * im.shape[1] + iy, mx * im.shape[1] + my)
        miss = miss.flatten()
    else:
<<<<<<< HEAD
        miss = np.zeros((ix.size,), bool)
=======
        miss = np.zeros((ix.size,), "bool")
>>>>>>> 85fa4ccd

    ix = ix[~miss].flatten()
    iy = iy[~miss].flatten()
    lam0 = im[ix, iy].copy()
    immed0 = np.median(lam0)
    lam = lam0.copy()
    ix0 = ix.copy()
    iy0 = iy.copy()
    lam /= lam.sum()
    mu = [(lam * ix).sum(), (lam * iy).sum()]
    xdist = ix - mu[0]
    ydist = iy - mu[1]
    xydist = np.concatenate((xdist[:, np.newaxis], ydist[:, np.newaxis]), axis=1)
    xy = xydist * lam[:, np.newaxis] ** 0.5
    sigxy = xy.T @ xy + 0.01 * np.eye(2)
    for k in range(5):
        # fill in NaN's
        dd = ((xydist @ np.linalg.inv(sigxy)) * xydist).sum(axis=1)
        dd = dd.flatten()
        glam = dd[: ix0.size] <= 2 * sigma**2
        lam0[~glam] = 0
        glam = dd[: ix0.size] <= sigma**2
        immed0 = np.median(lam0[glam])
        lam = lam0.copy()
        # print(immed0, mu, sigxy)

        if missing is not None and len(missing) > 0:
            xdist = mx - mu[0]
            ydist = my - mu[1]
            mxy = np.concatenate((xdist[:, np.newaxis], ydist[:, np.newaxis]), axis=1)
            dd = ((mxy @ np.linalg.inv(sigxy)) * mxy).sum(axis=1)
            # within sigma?
            # im[mx,my] = np.exp(-dd) * 2 * immed0
            ithr = dd <= 1.15 * sigma**2
            im[mx[ithr], my[ithr]] = immed0 * 1
            im[mx[~ithr], my[~ithr]] = 0
            ix = np.concatenate((ix0, mx), axis=0)
            iy = np.concatenate((iy0, my), axis=0)
            lamm = np.zeros((mx.size,), np.float32)
            lamm[ithr] = immed0 * 1.1
            # lamm = np.exp(-dd / 2) * immed0
            lam = np.concatenate((lam0, lamm), axis=0)

        lam /= lam.sum()
        mu = [(lam * ix).sum(), (lam * iy).sum()]
        xdist = ix - mu[0]
        ydist = iy - mu[1]
        xydist = np.concatenate((xdist[:, np.newaxis], ydist[:, np.newaxis]), axis=1)
        xy = xydist * lam[:, np.newaxis] ** 0.5
        sigxy = xy.T @ xy + 0.01 * np.eye(2)

    mu = np.array(mu)

    sv, u = np.linalg.eig(sigma**2 * sigxy)
    sv = np.real(sv)
    # enforce some circularity on pupil
    # principal axis can only be 2x bigger than minor axis
    min_sv = sv.min()
    sv = min_sv * np.minimum(4, sv / min_sv)
    sv = sv[::-1]
    u = u[:, ::-1]
    # compute pts surrounding ellipse
    if do_xy:
        n = 100  # Number of points around ellipse
        p = np.linspace(0, 2 * np.pi, n)[:, np.newaxis]
        # Transformation
        xy = np.concatenate((np.cos(p), np.sin(p)), axis=1) * (sv**0.5) @ u
        xy += mu
    else:
        xy = []
    if missing is not None and len(missing) > 0:
        imout = im[mx, my]
    else:
        imout = []
    return mu, sv, u, sv, xy, imout


def process(
    img, saturation, pupil_sigma=2.0, reflector=None, smooth_time=0, smooth_space=0
):
    """get pupil by fitting 2D gaussian
    (only uses pixels darker than saturation)"""

    # smooth in time by two bins
    if smooth_time > 0:
        cumsum = np.cumsum(img, axis=0)
        img[smooth_time:-smooth_time] = (
            cumsum[2 * smooth_time :] - cumsum[: -2 * smooth_time]
        ) / float(2)

    nframes = img.shape[0]
    com = np.nan * np.zeros((nframes, 2))
    area = np.nan * np.zeros((nframes,))
    axdir = np.nan * np.zeros((nframes, 2, 2))
    axlen = np.nan * np.zeros((nframes, 2))
    for n in range(nframes):
        try:
            # smooth in space by 1 pixel
            im0 = img[n].copy()
            if smooth_space > 0:
                im0 = gaussian_filter(im0, smooth_space)
            im0 = 255.0 - im0
            im0 = np.maximum(0, im0 - (255.0 - saturation))
            mu, sig, u, sv, _, _ = fit_gaussian(
                im0, pupil_sigma, do_xy=False, missing=reflector
            )
        except:
            mu = np.nan * np.zeros((2,))
            sig = np.nan * np.zeros((2,))
            u = np.nan * np.zeros((2, 2))
            sv = np.nan * np.zeros((2,))
        com[n] = mu
        area[n] = np.pi * (sig[0] * sig[1]) ** 0.5
        axlen[n] = sv
        axdir[n] = u
    return com, area, axdir, axlen


def smooth(area, win=30):
    """replace outliers in pupil area with smoothed pupil area"""
    """ also replace nan's with smoothed pupil area """
    """ smoothed pupil area (marea) is a median filter with window 30 """
    """ win = 30  usually recordings are @ >=30Hz """
    nt = area.size
    marea = np.zeros((win, nt))
    winhalf = int(win / 2)
    for k in np.arange(-winhalf, winhalf, 1, int):
        if k < 0:
            marea[k + winhalf, :k] = area[-k:]
        elif k > 0:
            marea[k + winhalf, k:] = area[:-k]
        else:
            marea[k + winhalf, :] = area
    marea = np.nanmedian(marea, axis=0)
    ix = np.logical_or(np.isnan(area), np.isnan(marea)).nonzero()[0]
    ix2 = (np.logical_and(~np.isnan(area), ~np.isnan(marea))).nonzero()[0]
    if ix2.size > 0:
        area[ix] = np.interp(ix, ix2, marea[ix2])
    else:
        area[ix] = 0
    marea[ix] = area[ix]

    # when do large deviations happen
    adiff = np.abs(area - marea)
    thres = area.std() / 2
    ireplace = adiff > thres
    area[ireplace] = marea[ireplace]

    return area, ireplace<|MERGE_RESOLUTION|>--- conflicted
+++ resolved
@@ -14,11 +14,7 @@
         miss = np.isin(ix * im.shape[1] + iy, mx * im.shape[1] + my)
         miss = miss.flatten()
     else:
-<<<<<<< HEAD
-        miss = np.zeros((ix.size,), bool)
-=======
         miss = np.zeros((ix.size,), "bool")
->>>>>>> 85fa4ccd
 
     ix = ix[~miss].flatten()
     iy = iy[~miss].flatten()

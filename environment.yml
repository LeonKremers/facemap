name: facemap
channels:
  - conda-forge
dependencies:
  - python>3.6
  - pip
  - mkl_fft=1.0.10
  - mkl=2019.3
  - numpy>=1.16
  - numba>=0.43.1
  - scipy
  - pyqt
  - hdbscan
  - pip:
    - pyqtgraph==0.12.0
    - pyqt5
<<<<<<< HEAD
    - scikit-image
=======
>>>>>>> 12d10b7d
    - matplotlib
    - natsort
    - opencv_python_headless
    - tqdm
    - umap-learn
<<<<<<< HEAD
    - pandas
    - pytest
=======
    - pandas
>>>>>>> 12d10b7d
<|MERGE_RESOLUTION|>--- conflicted
+++ resolved
@@ -14,18 +14,9 @@
   - pip:
     - pyqtgraph==0.12.0
     - pyqt5
-<<<<<<< HEAD
-    - scikit-image
-=======
->>>>>>> 12d10b7d
     - matplotlib
     - natsort
     - opencv_python_headless
     - tqdm
     - umap-learn
-<<<<<<< HEAD
-    - pandas
-    - pytest
-=======
-    - pandas
->>>>>>> 12d10b7d
+    - pandas
--- conflicted
+++ resolved
@@ -296,18 +296,6 @@
         if self.rind==0:
             parent.reflector.setEnabled(True)
             img = img.mean(axis=-1)
-<<<<<<< HEAD
-            if 1:
-                # smooth in space
-                fr = gaussian_filter(img.astype(np.float32), 1)
-                #fr -= self.rmin
-                fr[~self.ellipse] = 255.0
-                fr = 255.0 - fr
-                fr = np.maximum(0, fr - (255.0-sat))
-                missing=parent.reflectors[self.iROI]
-                mu, sig, xy, immiss, _, _ = pupil.fit_gaussian(fr.copy(), parent.pupil_sigma,
-                                                               True, missing=missing)
-=======
             # smooth in space
             fr = gaussian_filter(img.astype(np.float32), 1)
             #fr -= self.rmin
@@ -317,7 +305,6 @@
             missing=parent.reflectors[self.iROI]
             try:
                 mu, sig, xy, immiss = pupil.fit_gaussian(fr.copy(), parent.pupil_sigma, True, missing=missing)
->>>>>>> b3decd06
                 fr[missing[0], missing[1]] = immiss
                 xy = xy[xy[:,0]>=0, :]
                 xy = xy[xy[:,0]<self.yrange.size, :]
